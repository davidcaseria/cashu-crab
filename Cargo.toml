[workspace]
members = [
    "bindings/cdk-js",
    "crates/*",
]
resolver = "2"

[workspace.package]
license = "MIT"
homepage = "https://github.com/cashubtc/cdk"
repository = "https://github.com/cashubtc/cdk.git"
rust-version = "1.70.0" # MSRV

[workspace.metadata]
authors = ["CDK Developers"]
edition = "2021"
description = "Cashu Development Kit"
readme = "README.md"
repository = "https://github.com/cashubtc/cdk"
license-file = "LICENSE"
keywords = ["bitcoin", "e-cash", "cashu"]

[workspace.dependencies]
async-trait = "0.1.74"
<<<<<<< HEAD
anyhow = "1"
bitcoin = { version = "0.30", default-features = false } # lightning-invoice uses v0.30
=======
bip39 = "2.0"
>>>>>>> 54c50c37
cdk = { path = "./crates/cdk", default-features = false }
cdk-rexie = { path = "./crates/cdk-rexie", default-features = false }
cdk-sqlite = { path = "./crates/cdk-sqlite", default-features = false }
cdk-redb = { path = "./crates/cdk-redb", default-features = false }
cdk-cln = { path = "./crates/cdk-cln", default-features = false }
cdk-axum = { path = "./crates/cdk-axum", default-features = false }
tokio = { version = "1.32", default-features = false }
thiserror = "1"
tracing = { version = "0.1", default-features = false, features = ["attributes", "log"] }
redb = "2.1.0"
serde = { version = "1", default-features = false, features = ["derive"] }
serde_json = "1"
futures = { version = "0.3.28", default-feature = false }
serde-wasm-bindgen = { version = "0.6.5", default-features = false }
web-sys =  { version = "0.3.68", default-features = false, features = ["console"] }
uniffi = { version = "0.27.1", default-features = false }
uuid = { version = "1", features = ["v4"] }

[profile]

[profile.ci]
inherits = "dev"
incremental = false
debug = "line-tables-only"
lto = "off"<|MERGE_RESOLUTION|>--- conflicted
+++ resolved
@@ -1,15 +1,12 @@
 [workspace]
-members = [
-    "bindings/cdk-js",
-    "crates/*",
-]
+members = ["bindings/cdk-js", "crates/*"]
 resolver = "2"
 
 [workspace.package]
 license = "MIT"
 homepage = "https://github.com/cashubtc/cdk"
 repository = "https://github.com/cashubtc/cdk.git"
-rust-version = "1.70.0" # MSRV
+rust-version = "1.70.0"                            # MSRV
 
 [workspace.metadata]
 authors = ["CDK Developers"]
@@ -22,12 +19,9 @@
 
 [workspace.dependencies]
 async-trait = "0.1.74"
-<<<<<<< HEAD
 anyhow = "1"
 bitcoin = { version = "0.30", default-features = false } # lightning-invoice uses v0.30
-=======
 bip39 = "2.0"
->>>>>>> 54c50c37
 cdk = { path = "./crates/cdk", default-features = false }
 cdk-rexie = { path = "./crates/cdk-rexie", default-features = false }
 cdk-sqlite = { path = "./crates/cdk-sqlite", default-features = false }
@@ -36,13 +30,18 @@
 cdk-axum = { path = "./crates/cdk-axum", default-features = false }
 tokio = { version = "1.32", default-features = false }
 thiserror = "1"
-tracing = { version = "0.1", default-features = false, features = ["attributes", "log"] }
+tracing = { version = "0.1", default-features = false, features = [
+    "attributes",
+    "log",
+] }
 redb = "2.1.0"
 serde = { version = "1", default-features = false, features = ["derive"] }
 serde_json = "1"
 futures = { version = "0.3.28", default-feature = false }
 serde-wasm-bindgen = { version = "0.6.5", default-features = false }
-web-sys =  { version = "0.3.68", default-features = false, features = ["console"] }
+web-sys = { version = "0.3.68", default-features = false, features = [
+    "console",
+] }
 uniffi = { version = "0.27.1", default-features = false }
 uuid = { version = "1", features = ["v4"] }
 
